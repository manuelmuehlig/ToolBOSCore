--- conflicted
+++ resolved
@@ -44,18 +44,9 @@
 
 import logging
 
-<<<<<<< HEAD
 from ToolBOSCore.Settings import ToolBOSConf
 from ToolBOSCore.Util     import Any, ArgsManagerV2
 
-=======
-from ToolBOSCore.Settings.ToolBOSSettings import delUserConfigOption
-from ToolBOSCore.Settings.ToolBOSSettings import getConfigOption
-from ToolBOSCore.Settings.ToolBOSSettings import getConfigOptions
-from ToolBOSCore.Settings.ToolBOSSettings import setUserConfigOption
-from ToolBOSCore.Util import Any
-from ToolBOSCore.Util import ArgsManagerV2
->>>>>>> 1de7071b
 
 #----------------------------------------------------------------------------
 # Commandline parsing
@@ -140,7 +131,7 @@
 elif removeVar:
 
     Any.setDebugLevel( logging.DEBUG )
-    delUserConfigOption( removeVar  )
+    tconf.delUserConfigOption( removeVar  )
 
 elif zen:
 
