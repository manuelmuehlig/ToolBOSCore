--- conflicted
+++ resolved
@@ -92,10 +92,6 @@
 * Sven T.
 * Thomas L.
 * <a href="https://github.com/TimoFriedri">Timo Friedrich</a>
-<<<<<<< HEAD
-* Traian S.
-=======
 * <a href="https://www.linkedin.com/in/traian-stefanescu-7b54383">Traian Stefanescu</a>
->>>>>>> 6825cc31
 
 Should somebody be missing please bring it to our attention.